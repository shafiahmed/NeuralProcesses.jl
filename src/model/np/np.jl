export NP, np_1d, loglik, elbo, predict

"""
    abstract type AbstractNP

Abstract Neural Process type.
"""
abstract type AbstractNP end

"""
    struct NP <: AbstractNP

Neural Process.

# Fields
- `encoder_lat`: Latent encoder.
- `encoder_det`: Deterministic encoder.
- `decoder`: Decoder.
- `log_σ`: Natural logarithm of observation noise.
"""
struct NP <: AbstractNP
    encoder_lat
    encoder_det
    decoder
    log_σ
end

@Flux.treelike NP

"""
    encoding_locations(model::NP, xc::AA, xt::AA)

Compute the locations for the latent encoding.

# Arguments
- `model::NP` Model.
- `xc::AA`: Locations of context set of shape `(n, dims, batch)`.
- `xt::AA`: Locations of target set of shape `(m, dims, batch)`.

# Returns
- `AA`: Locations of the encoding of shape `(k, dims, batch)`.
"""
encoding_locations(model::NP, xc::AA, xt::AA) = xt

"""
    encode_det(model::NP, xc::AA, yc::AA, xz::AA)

Perform determistic encoding.

# Arguments
- `model::NP` Model.
- `xc::AA`: Locations of context set of shape `(n, dims, batch)`.
- `yc::AA`: Observed values of context set of shape `(n, channels, batch)`.
- `xz::AA`: Locations of latent encoding of shape `(k, dims, batch)`.

# Returns
- `AA`: Deterministic encoding.
"""
encode_det(model::NP, xc::AA, yc::AA, xz::AA) = model.encoder_det(xc, yc, xz)

"""
    empty_det_encoding(model::NP, xz::AA)

Construct a deterministic encoding for the empty set.

# Arguments
- `model::NP` Model.
- `xz`: Locations of latent encoding of shape `(k, dims, batch)`.

# Returns
- `AA`: Empty deterministic encoding.
"""
empty_det_encoding(model::NP, xz::AA) = empty_encoding(model.encoder_det, xz)

"""
    encode_lat(model::NP, xc::AA, yc::AA, xz::AA)

Perform latent encoding.

# Arguments
- `model::NP` Model.
- `xc::AA`: Locations of context set of shape `(n, dims, batch)`.
- `yc::AA`: Observed values of context set of shape `(n, channels, batch)`.
- `xz::AA`: Locations of latent encoding of shape `(k, dims, batch)`.

# Returns
- `Tuple{AA, AA}`: Tuple containing means and standard deviations of
    shapes `(k, latent_channels, batch)`
"""
encode_lat(model::NP, xc::AA, yc::AA, xz::AA) = split_μ_σ(model.encoder_lat(xc, yc, xz))

"""
    empty_lat_encoding(model::NP, xz)

Construct a latent encoding for the empty set.

# Arguments
- `model::NP` Model.
- `xz::AA`: Locations of latent encoding of shape `(k, dims, batch)`.

# Returns
- `AA`: Empty latent encoding.
"""
empty_lat_encoding(model::NP, xz::AA) = split_μ_σ(empty_encoding(model.encoder_lat, xz))

"""
    encode(model::AbstractNP, xc::AA, yc::AA, xz::AA)

Perform determistic and latent encoding.

# Arguments
- `model::AbstractNP` Model.
- `xc::AA`: Locations of context set of shape `(n, dims, batch)`.
- `yc::AA`: Observed values of context set of shape `(n, channels, batch)`.
- `xz::AA`: Locations of latent encoding of shape `(k, dims, batch)`.

# Returns
- `Tuple`: Tuple containing locations of encodings, the deterministic encoding,
    and the latent encoding.
"""
function encode(model::AbstractNP, xc::AA, yc::AA, xt::AA)
    # Compute locations of the encodings.
    xz = encoding_locations(model, xc, xt)

    # Compute deterministic and latent encoding.
    if size(xc, 1) > 0
        # Context set is non-empty.
        return xz, encode_lat(model, xc, yc, xz), encode_det(model, xc, yc, xz)
    else
        # Context set is empty.
        return xz, empty_lat_encoding(model, xz), empty_det_encoding(model, xz)
    end
end

"""
    decode(model::NP, xz, z, r, xt)

Perform decoding.

# Arguments
- `xz::AA`: Locations of latent encoding of shape `(k, dims, batch)`.
- `z::AA`: Samples of shape `(k, latent_channels, batch, num_samples)`.
- `r::AA`: Deterministic encoding of shape `(k, dim_embedding, batch)`
- `xt::AA`: Locations of target set of shape `(m, dims, batch)`.

# Returns
- `Tuple{AA, AA}`: Tuple containing means and standard deviations.
"""
decode(model::NP, xz::AA, z::AA, r::AA, xt::AA) =
    model.decoder(repeat_cat(z, r, xt, dims=2))

"""
    (model::AbstractNP)(xc::AA, yc::AA, xt::AA, num_samples::Integer)

# Arguments
- `xc::AA`: Locations of context set of shape `(n, dims, batch)`.
- `yc::AA`: Observed values of context set of shape `(n, channels, batch)`.
- `xt::AA`: Locations of target set of shape `(m, dims, batch)`.
- `num_samples::Integer`: Number of samples.

# Returns
- `Tuple{AA, AA}`: Tuple containing means and standard deviations.
"""

function (model::AbstractNP)(xc::AA, yc::AA, xt::AA, num_samples::Integer)
    # Perform deterministic and latent encoding.
    xz, pz, r = encode(model, xc, yc, xt)

    # Sample latent variable.
    z = _sample(pz..., num_samples)

    # Perform decoding.
    channels = decode(model, xz, z, r, xt)

    # Return the predictions with noise.
    return channels, exp.(model.log_σ)
end

<<<<<<< HEAD
function _sample(μ::AA, σ::AA, num_samples::Integer)
    ε = randn(Float32, size(μ)..., num_samples) |> gpu
=======
function _sample(μ::AbstractArray, σ::AbstractArray, num_samples::Integer)
    ε = randn_gpu(Float32, size(μ)..., num_samples)
>>>>>>> e388a7eb
    return μ .+ σ .* ε
end

_sample(d₁::Tuple, d₂::Tuple, num_samples::Integer) =
    (_sample(d₁..., num_samples), _sample(d₂..., num_samples))

"""
    struct NPEncoder

Encoder for a NP.

# Fields
- `ff₁`: Pre-pooling feed-forward net.
- `ff₂`: Post-pooling feed-forward net.
"""
struct NPEncoder
    ff₁
    ff₂
end

@Flux.treelike NPEncoder

"""
    (model::NPEncoder)(xc::AA, yc::AA, xz::AA)

# Arguments
- `xc::AA`: Locations of context set of shape `(n, dims, batch)`.
- `yc::AA`: Observed values of context set of shape `(n, channels, batch)`.
- `xz::AA`: Locations of latent encoding of shape `(k, dims, batch)`.

# Returns
- `AA`: Encoding.
"""
(encoder::NPEncoder)(xc::AA, yc::AA, xz::AA) =
    encoder.ff₂(mean(encoder.ff₁(cat(xc, yc, dims=2)), dims=1))

"""
    empty_encoding(encoder::NPEncoder, xz)

Construct an encoding for the empty set.

# Arguments
- `encoder::NPEncoder` Model.
- `xz::AA`: Locations of encoding of shape `(k, dims, batch)`.

# Returns
- `AA`: Empty encoding.
"""
function empty_encoding(encoder::NPEncoder, xz::AA)
    batch_size = size(xz, 3)
    r = zeros_gpu(Float32, 1, encoder.ff₁.dim_out, batch_size)
    return encoder.ff₂(r)
end

"""
    np_1d(;
        dim_embedding::Integer,
        num_encoder_layers::Integer,
        num_decoder_layers::Integer,
        σ::Float32=1f-2,
        learn_σ::Bool=true
    )

# Arguments
- `dim_embedding::Integer`: Dimensionality of the embedding.
- `num_encoder_layers::Integer`: Number of layers in the encoder.
- `num_decoder_layers::Integer`: Number of layers in the decoder.
- `σ::Float32=1f-2`: Initialisation of the observation noise.
- `learn_σ::Bool=true`: Learn the observation noise.

# Returns
- `NP`: Corresponding model.
"""
function np_1d(;
    dim_embedding::Integer,
    num_encoder_layers::Integer,
    num_decoder_layers::Integer,
    σ::Float32=1f-2,
    learn_σ::Bool=true
)
    dim_x = 1
    dim_y = 1
    return NP(
        NPEncoder(
            batched_mlp(
                dim_in    =dim_x + dim_y,
                dim_hidden=dim_embedding,
                dim_out   =dim_embedding,
                num_layers=num_encoder_layers
            ),
            batched_mlp(
                dim_in    =dim_embedding,
                dim_hidden=dim_embedding,
                dim_out   =2dim_embedding,
                num_layers=2
            )
        ),
        NPEncoder(
            batched_mlp(
                dim_in    =dim_x + dim_y,
                dim_hidden=dim_embedding,
                dim_out   =dim_embedding,
                num_layers=num_encoder_layers
            ),
            batched_mlp(
                dim_in    =dim_embedding,
                dim_hidden=dim_embedding,
                dim_out   =dim_embedding,
                num_layers=2
            )
        ),
        batched_mlp(
            dim_in    =2dim_embedding + dim_x,
            dim_hidden=dim_embedding,
            dim_out   =dim_y,
            num_layers=num_decoder_layers,
        ),
        learn_σ ? param([log(σ)]) : [log(σ)]
    )
end

"""
    loglik(
        model::AbstractNP,
        epoch::Integer,
        xc::AA,
        yc::AA,
        xt::AA,
        yt::AA;
        num_samples::Integer,
        importance_weighted::Bool=true
    )

Log-expected-likelihood loss. This is a biased estimate of the log-likelihood.

# Arguments
- `model::AbstractNP`: Model.
- `epoch::Integer`: Current epoch.
- `xc::AA`: Locations of context set of shape `(n, dims, batch)`.
- `yc::AA`: Observed values of context set of shape `(n, channels, batch)`.
- `xt::AA`: Locations of target set of shape `(m, dims, batch)`.
- `yt::AA`: Observed values of target set of shape `(m, channels, batch)`.

# Keywords
- `num_samples::Integer`: Number of samples.
- `importance_weighted::Bool=true`: Do an importance-weighted estimate.

# Returns
- `Real`: Average negative log-expected likelihood.
"""
function loglik(
    model::AbstractNP,
    epoch::Integer,
    xc::AA,
    yc::AA,
    xt::AA,
    yt::AA;
    num_samples::Integer,
    importance_weighted::Bool=true
)
    if importance_weighted
        # Perform deterministic and latent encoding.
        xz, pz, r = encode(model, xc, yc, xt)

        # Construct posterior over latent variable for an importance-weighted estimate.
        qz = encode_lat(model, cat(xc, xt, dims=1), cat(yc, yt, dims=1), xz)

        # Sample latent variable and perform decoding.
        z = _sample(qz..., num_samples)
        μ, σ = decode(model, xz, z, r, xt), exp.(model.log_σ)

        # Do an importance weighted estimate.
        weights = _logpdf(z, pz...) .- _logpdf(z, qz...)
    else
        # Sample from the prior.
        μ, σ = model(xc, yc, xt, num_samples)

        # Do a regular Monte Carlo estimate.
        weights = 0
    end

    # Perform Monte Carlo estimate.
    logpdfs = weights .+ _logpdf(yt, μ, σ)

    # Log-mean-exp over samples.
    logpdfs = logsumexp(logpdfs, dims=4) .- Float32(log(num_samples))

    # Return average over batches.
    return -mean(logpdfs)
end

_logpdf(xs::AA...) = sum(gaussian_logpdf(xs...), dims=(1, 2))
_logpdf(ys::Tuple, ds::Tuple...) =
    reduce((x, y) -> x .+ y, [_logpdf(y, d...) for (y, d) in zip(ys, ds)])

"""
    elbo(
        model::AbstractNP,
        epoch::Integer,
        xc::AA,
        yc::AA,
        xt::AA,
        yt::AA;
        num_samples::Integer
    )

Neural process ELBO-style loss. Subsumes the context set into the target set.

# Arguments
- `model::AbstractNP`: Model.
- `epoch::Integer`: Current epoch.
- `xc::AA`: Locations of context set of shape `(n, dims, batch)`.
- `yc::AA`: Observed values of context set of shape `(n, channels, batch)`.
- `xt::AA`: Locations of target set of shape `(m, dims, batch)`.
- `yt::AA`: Observed values of target set of shape `(m, channels, batch)`.

# Keywords
- `num_samples::Integer`: Number of samples.

# Returns
- `Real`: Average negative NP loss.
"""
function elbo(
    model::AbstractNP,
    epoch::Integer,
    xc::AA,
    yc::AA,
    xt::AA,
    yt::AA;
    num_samples::Integer
)
    # We subsume the context set into the target set for this ELBO.
    x_all = cat(xc, xt, dims=1)
    y_all = cat(yc, yt, dims=1)

    # Perform deterministic and latent encoding.
    xz, pz, r = encode(model, xc, yc, x_all)

    # Construct posterior over latent variable.
    qz = encode_lat(model, x_all, y_all, xz)

    # Sample latent variable and perform decoding.
    z = _sample(qz..., num_samples)
    μ, σ = decode(model, xz, z, r, x_all), exp.(model.log_σ)

    # Compute the components of the ELBO.
    exps = _sum(gaussian_logpdf(y_all, μ, σ))
    kls = _sum(kl(qz..., pz...))

    # Estimate ELBO from samples.
    elbos = mean(exps, dims=4) .- kls

    # Return average over batches.
    return -mean(elbos)
end

_sum(x::AA) = sum(x, dims=(1, 2))  # Sum over data points and channels.
_sum(xs::Tuple) = reduce((x, y) -> x .+ y, _sum.(xs))

"""
    predict(model::AbstractNP, xc::AV, yc::AV, xt::AV; num_samples::Integer=10)

# Arguments
- `model::AbstractNP`: Model.
- `xc::AV`: Locations of observed values of shape `(n)`.
- `yc::AV`: Observed values of shape `(n)`.
- `xt::AV`: Locations of target values of shape `(m)`.

# Keywords
- `num_samples::Integer=10`: Number of posterior samples.

# Returns
- `Tuple{Nothing, Nothing, Nothing, AA}`: Tuple containing `nothing`, `nothing`,
    `nothing`, and `num_samples` posterior samples.
"""
function predict(model::AbstractNP, xc::AV, yc::AV, xt::AV; num_samples::Integer=10)
    μ, σ = untrack(model)(expand_gpu.((xc, yc, xt))..., num_samples)
    samples = μ[:, 1, 1, :] |> cpu
    return nothing, nothing, nothing, samples
end<|MERGE_RESOLUTION|>--- conflicted
+++ resolved
@@ -176,15 +176,8 @@
     return channels, exp.(model.log_σ)
 end
 
-<<<<<<< HEAD
-function _sample(μ::AA, σ::AA, num_samples::Integer)
-    ε = randn(Float32, size(μ)..., num_samples) |> gpu
-=======
-function _sample(μ::AbstractArray, σ::AbstractArray, num_samples::Integer)
-    ε = randn_gpu(Float32, size(μ)..., num_samples)
->>>>>>> e388a7eb
-    return μ .+ σ .* ε
-end
+_sample(μ::AA, σ::AA, num_samples::Integer) =
+    μ .+ σ .* randn_gpu(Float32, size(μ)..., num_samples)
 
 _sample(d₁::Tuple, d₂::Tuple, num_samples::Integer) =
     (_sample(d₁..., num_samples), _sample(d₂..., num_samples))

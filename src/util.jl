--- conflicted
+++ resolved
@@ -79,17 +79,10 @@
 function gaussian_logpdf(x::AbstractArray, μ::AbstractArray, σ²::AbstractArray)
     # Loop fusion was introducing indexing, which severly bottlenecks GPU computation, so
     # we roll out the computation like this.
-<<<<<<< HEAD
-    z = (x .- μ) ./ (σ .+ 1.0f-4)
-    logconst = 1.837877f0
-    logdet = 2f0 .* log.(σ .+ 1.0f-4)
-    quad = z .* z
-=======
     logconst = 1.837877f0
     logdet = log.(σ²)
     z = x .- μ
     quad = (z .* z) ./ σ²
->>>>>>> 22f9ed05
     sum = logconst .+ logdet .+ quad
     return -0.5f0 .* sum
 end
--- conflicted
+++ resolved
@@ -232,15 +232,9 @@
 
     # Unmerge data point and batch dimension.
     x = reshape(x, :, n, batch_size)
-<<<<<<< HEAD
-    x = permutedims(x, perm=(2, 1, 3))
-
-    return back(x)
-=======
     x = permutedims(x, (2, 1, 3))
-    
+
     return back(x)  # Uncompress batch dimensions.
->>>>>>> cbc4b8df
 end
 
 """

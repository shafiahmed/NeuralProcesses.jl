export Attention, attention

"""
    Attention

# Fields
- `encoder_x`: Encoder that transforms inputs into keys or queries.
- `encoder_xy`: Encoder that transforms inputs and outputs into values.
- `mixer`: Linear transform that mixes the heads together.
- `transformer`: Completion of the transformer architecture.
"""
struct Attention
    encoder_x
    encoder_xy
    mixer
    transformer
end

@Flux.treelike Attention

"""
    (layer::Attention)(xc, yc, xt)

# Arguments
- `xc`: Locations of context set of shape `(n, dims, batch)`.
- `yc`: Observed values of context set of shape `(n, channels, batch)`.
- `xt`: Locations of target set of shape `(m, dims, batch)`.

# Returns
- `AbstractArray`: Encodings of shape `(m, dim_embedding, batch)`.
"""
function (layer::Attention)(xc, yc, xt)
    # Perform encodings.
    keys = layer.encoder_x(xc)
    queries = layer.encoder_x(xt)
    values = layer.encoder_xy(cat(xc, yc, dims=2))

    # Perform attention mechanism.
    weights = softmax(batched_mul(queries, batched_transpose(keys)), dims=2)
    channels = batched_mul(weights, values) 

    # Normalise by the size of the queries to help initialisation.
    channels = channels ./ Float32(sqrt(size(queries, 2)))

    # Mix heads.
    channels = layer.mixer(channels)

    # Finish transformer architecture.
    return layer.transformer(channels, queries)
end

"""
    empty_encoding(layer::Attention, xt)

Construct an encoding for the empty set.

# Arguments
- `layer::Attention`: Layer.
- `xt`: Locations of target set of shape `(m, dims, batch)`.

# Returns
- `AbstractArray`: Empty encoding.
"""
function empty_encoding(layer::Attention, xt)
    m, _, batch_size = size(xt)
    return zeros(Float32, m, layer.transformer.ff₂.dim_out, batch_size) |> gpu
end

function _extract_channels(x, num_channels)
    n, _, batch_size = size(x)
    return reshape(x, n, :, num_channels, batch_size)
end

function _compress_channels(x)
    n, _, _, batch_size = size(x)
    return reshape(x, n, :, batch_size)
end

"""
    struct Transformer

Completion of the transformer architecture.

# Fields
- `ff₁`: Feed-forward net to apply to the queries.
- `ln₁`: First layer normalisation layer.
- `ff₂`: Feed-forward net in the residual block.
- `ln₂`: Second layer normalisation layer.
"""
struct Transformer
    ff₁
    ln₁
    ff₂
    ln₂
end

@Flux.treelike Transformer

"""
    Transformer(dim_embedding::Integer, num_heads::Integer)

# Arguments
- `dim_embedding::Integer`: Dimensionality of the embedding.
- `num_heads::Integer`: Number of heads.

# Returns
- `Transformer`: Corresponding layer.
"""
function Transformer(dim_embedding::Integer, num_heads::Integer)
    return Transformer(
        Chain(
            _compress_channels,
            batched_mlp(
                dim_in    =dim_embedding * num_heads,
                dim_hidden=dim_embedding,
                dim_out   =dim_embedding,
                num_layers=1
            )
        ),
        LayerNorm(1, dim_embedding, 1),
        batched_mlp(
            dim_in    =dim_embedding,
            dim_hidden=dim_embedding,
            dim_out   =dim_embedding,
            num_layers=2
        ),
        LayerNorm(1, dim_embedding, 1)
    )
end

"""
    (layer::Transformer)(channels, queries)

# Arguments
- `channels`: Mixed heads.
- `queries`: Queries. One per head.

# Returns
- `AbstractArray`: Output of transformer architecture.
"""
function (layer::Transformer)(channels, queries)
    channels = layer.ln₁(channels .+ layer.ff₁(queries))
    channels = layer.ln₂(channels .+ layer.ff₂(channels))
    return channels
end

"""
    struct LayerNorm

Layer normalisation.

# Fields
- `w`: Weights.
- `b`: Biases.
- `dims`: Dimensions to apply the normalisation to.
"""
struct LayerNorm
    w
    b
    dims
end

@Flux.treelike LayerNorm

"""
    LayerNorm(shape::Integer...)

Construct a `LayerNorm` layer.

# Arguments
- `shape...`: A tuple containing one integer per dimension. Set a dimension to `1` to not
    normalise. Set a dimension to the size of that dimension to do normalise.

# Returns
- `LayerNorm`: Corresponding layer.
"""
function LayerNorm(shape::Integer...)
    return LayerNorm(
        param(ones(Float32, shape...)),
        param(zeros(Float32, shape...)),
        findall(x -> x > 1, shape)
    )
end

"""
    (layer::LayerNorm)(x)

# Arguments
- `x`: Unnormalised input.

# Returns
- `AbstractArray`: `x` normalised.
"""
function (layer::LayerNorm)(x)
    x = x .- mean(x, dims=layer.dims)
    x = x ./ sqrt.(mean(x .* x, dims=layer.dims) .+ 1f-8)
    return x .* layer.w .+ layer.b
end

"""
    struct BatchedMLP

# Fields
- `mlp`: MLP.
- `dim_out::Integer`: Dimensionality of the output.
"""
struct BatchedMLP
    mlp
    dim_out::Integer
end

@Flux.treelike BatchedMLP

"""
    (layer::BatchedMLP)(x)

# Arguments
- `x`: Batched input.

# Returns
- `AbstractArray`: Result of applying `layer.mlp` to every batch in `x`.
"""
function (layer::BatchedMLP)(x)
    x, back = to_rank_3(x)
    x = with_dummy(layer.mlp, x)
    return back(x)
end

"""
    batched_mlp(;
        dim_in::Integer,
        dim_hidden::Integer=dim_in,
        dim_out::Integer,
        num_layers::Integer
    )

Construct a batched MLP with one-by-one convolutions.

# Keywords
- `dim_in::Integer`: Dimensionality of the input.
- `dim_hidden::Integer=dim_in`: Dimensionality of the hidden layers.
- `dim_out::Integer`: Dimensionality of the output.
- `num_layers::Integer`: Number of layers.

# Returns
- `BatchedMLP`: Corresponding batched MLP.
"""
function batched_mlp(;
    dim_in::Integer,
    dim_hidden::Integer=dim_in,
    dim_out::Integer,
    num_layers::Integer
)
    act(x) = leakyrelu(x, 0.1f0)
    if num_layers == 1
        return BatchedMLP(_dense(dim_in, dim_out), dim_out)
    else
        layers = Any[_dense(dim_in, dim_hidden, act)]
        for i = 1:num_layers - 2
            push!(layers, _dense(dim_hidden, dim_hidden, act))
        end
        push!(layers, _dense(dim_hidden, dim_out))
        return BatchedMLP(Chain(layers...), dim_out)
    end
end

_dense(dim_in, dim_out, args...) =
    Conv(Flux.param.(_init_conv_random_bias((1, 1), dim_in=>dim_out))..., args...)

"""
    attention(;
        dim_x::Integer,
        dim_y::Integer,
        dim_embedding::Integer,
        num_heads::Integer,
        num_encoder_layers::Integer=3
    )

Create an attention layer.

# Keywords
- `dim_x::Integer`: Dimensionality of the inputs.
- `dim_y::Integer`: Dimensionality of the outputs.
- `dim_embedding::Integer`: Dimensionality of the encodings.
- `num_heads::Integer`: Number of heads.
- `num_encoder_layers::Integer=3`: Number of layers for the value encoder.
"""
function attention(;
    dim_x::Integer,
    dim_y::Integer,
    dim_embedding::Integer,
    num_heads::Integer,
    num_encoder_layers::Integer=3
)
    dim_head = div(dim_embedding, num_heads)
    return Attention(
        Chain(
            batched_mlp(
                dim_in    =dim_x,
<<<<<<< HEAD
                dim_hidden=dim_embedding,
                dim_out   =dim_embedding * num_heads,
                num_layers=1
=======
                dim_hidden=dim_head * num_heads,
                dim_out   =dim_head * num_heads,
                num_layers=num_encoder_layers
>>>>>>> e198ba0d
            ),
            x -> _extract_channels(x, num_heads)
        ),
        Chain(
            batched_mlp(
                dim_in    =dim_x + dim_y,
                dim_hidden=dim_head * num_heads,
                dim_out   =dim_head * num_heads,
                num_layers=num_encoder_layers
            ),
            x -> _extract_channels(x, num_heads)
        ),
        Chain(
            _compress_channels,
            batched_mlp(
                dim_in    =dim_head * num_heads,
                dim_hidden=dim_embedding,
                dim_out   =dim_embedding,
                num_layers=1
            )
        ),
        Transformer(dim_embedding, num_heads)
    )
end<|MERGE_RESOLUTION|>--- conflicted
+++ resolved
@@ -297,15 +297,9 @@
         Chain(
             batched_mlp(
                 dim_in    =dim_x,
-<<<<<<< HEAD
-                dim_hidden=dim_embedding,
-                dim_out   =dim_embedding * num_heads,
-                num_layers=1
-=======
                 dim_hidden=dim_head * num_heads,
                 dim_out   =dim_head * num_heads,
                 num_layers=num_encoder_layers
->>>>>>> e198ba0d
             ),
             x -> _extract_channels(x, num_heads)
         ),
